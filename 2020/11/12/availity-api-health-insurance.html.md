--- conflicted
+++ resolved
@@ -16,11 +16,7 @@
 
 Availity provides both REST and SOAP APIs in addition to a batch processing system that functions over SFTP. For the purposes of this article I will be focusing on the REST API which was the primary focus of my work for this project.
 
-<<<<<<< HEAD
-The [developer documentation](https://developer.availity.com/partner/documentation) was mostly self-serve; after signing up for an account on the Availity site I was able to rely on their publicly available documentation for all of the API details that I needed to start making requests.
-=======
-The [developer documentation](https://developer.availity.com/partner/documentation) for the REST API was mostly self-serve; after signing up for an account on the Availity site I was able to rely on their publicly-available documentation for all of the API details that I needed to start making requests.
->>>>>>> d671a230
+The [developer documentation](https://developer.availity.com/partner/documentation) for the REST API was mostly self-serve; after signing up for an account on the Availity site I was able to rely on their publicly available documentation for all of the API details that I needed to start making requests.
 
 Unfortunately, the development process for integrating the SOAP API was not nearly as smooth; the [SOAP APIs](https://developer.availity.com/partner/) link on Availity's main developer portal page currently comes up blank, and I had to register a separate account in order to create a support request to obtain documentation on the SOAP API. Even with that documentation in hand, I found it difficult to determine things like the correct WSDL to use, and the process for generating X12 strings was much more complicated than making a more traditional REST request with a parameter hash. The large majority of payers supported by Availity are covered by the REST API, but there are some that are only supported by SOAP API requests and necessitate this more difficult process.
 
