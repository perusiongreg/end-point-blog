--- conflicted
+++ resolved
@@ -5,13 +5,7 @@
 title: Install WordPress on Heroku in OS X Yosemite
 ---
 
-<<<<<<< HEAD
-I wanted to install WordPress locally for my blog (about programming!), but using MAMP, XAMP or even Vagrant for this seemed overkill. I wanted a light setup. PHP and Apache are already integrated into Mac OS X, so why not use them? I wanted to deploy the app to Heroku, so that was another thing, since Heroku only provides PostgreSQL, not MySQL, out of the box. I'd like to share my research on how I did it.
-=======
-
-
 I wanted to install WordPress locally for my blog (about programming!), but using MAMP, XAMP or even Vagrant for this seemed overkill. I wanted a light setup. PHP and Apache are already integrated into Mac OS X, so why not use them? I wanted to deploy the app to Heroku, so that was another thing, since Heroku only provides PostgreSQL, not MySQL, out of the box. I’d like to share my research on how I did it.
->>>>>>> 04fdf84e
 
 ### WordPress with Heroku support
 
